--- conflicted
+++ resolved
@@ -2,10 +2,7 @@
 
 import (
 	"encoding/xml"
-<<<<<<< HEAD
 	"fmt"
-=======
->>>>>>> 964194bc
 	"strings"
 
 	log "github.com/cihub/seelog"
@@ -58,20 +55,6 @@
 		ll = log.InfoLvl
 	}
 	cfg.LogLevel = ll.String()
-
-<<<<<<< HEAD
-=======
-// NewLoggerLevelCustom creates a logger with the given level.
-func NewLoggerLevelCustom(level string) error {
-	cfg := newSeelogConfig()
-
-	ll, ok := log.LogLevelFromString(strings.ToLower(level))
-	if !ok {
-		ll = log.InfoLvl
-	}
-	cfg.LogLevel = ll.String()
-
->>>>>>> 964194bc
 	l, err := log.LoggerFromConfigAsString(cfg.String())
 	if err != nil {
 		return err
